--- conflicted
+++ resolved
@@ -85,11 +85,7 @@
                               o.kommunikation_von,
                               o.edifact_format_version,
                               o.anwendungshandbuch_primary_key,
-<<<<<<< HEAD
                               o.is_on_uebertragungsdatei_level,
-=======
-
->>>>>>> 118dc268
                               CASE WHEN o.type = 'segment_group' THEN o.root_id_text ELSE NULL END AS segmentgroup_id,
                               CASE WHEN o.type = 'segment_group' THEN o.name ELSE NULL END         AS segmentgroup_name,
                               CASE WHEN o.type = 'segment_group' THEN o.ahb_status ELSE NULL END   AS segmentgroup_ahb_status,
