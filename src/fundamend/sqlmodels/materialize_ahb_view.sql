--- conflicted
+++ resolved
@@ -500,9 +500,13 @@
 CREATE INDEX idx_hierarchy_code_position ON ahb_hierarchy_materialized (code_position);
 CREATE INDEX idx_hierarchy_path ON ahb_hierarchy_materialized (path);
 CREATE INDEX idx_hierarchy_id_path ON ahb_hierarchy_materialized (id_path);
-<<<<<<< HEAD
-
--- add 2 computed columns to improve performance of v_ahbtabellen
+CREATE INDEX idx_hierarchy_sort ON ahb_hierarchy_materialized (sort_path);
+
+-- the following 2 indexes are to speed of v_ahbtabellen only
+CREATE INDEX idx_ahb_tabellen_filter1 ON ahb_hierarchy_materialized (dataelement_ahb_status) WHERE type = 'dataelement' AND dataelement_ahb_status IS NOT NULL;
+CREATE INDEX idx_ahb_tabellen_filter2 ON ahb_hierarchy_materialized (type) WHERE type <> 'dataelementgroup';
+
+-- add 2 computed columns which are used in v_ahbtabellen only but not indexable if they were not real columns (but just an expression inside a view definition)
 ALTER TABLE ahb_hierarchy_materialized
   ADD COLUMN line_ahb_status TEXT
     GENERATED ALWAYS AS (
@@ -532,12 +536,7 @@
 
 CREATE INDEX idx_line_ahb_status ON ahb_hierarchy_materialized (line_ahb_status);
 CREATE INDEX idx_line_name ON ahb_hierarchy_materialized (line_name);
-=======
-CREATE INDEX idx_hierarchy_sort ON ahb_hierarchy_materialized (sort_path);
--- the following 2 indexes are to speed of v_ahbtabellen only
-CREATE INDEX idx_ahb_tabellen_filter1 ON ahb_hierarchy_materialized (dataelement_ahb_status) WHERE type = 'dataelement' AND dataelement_ahb_status IS NOT NULL;
-CREATE INDEX idx_ahb_tabellen_filter2 ON ahb_hierarchy_materialized (type) WHERE type <> 'dataelementgroup';
->>>>>>> 9895eef2
+
 -- if the unique part of the following indexes raises an integrity error, this is handled by the calling python code
 CREATE UNIQUE INDEX idx_hierarchy_path_per_ahb ON ahb_hierarchy_materialized (path, pruefidentifikator, edifact_format_version);
 CREATE UNIQUE INDEX idx_hierarchy_id_path_per_ahb ON ahb_hierarchy_materialized (id_path, pruefidentifikator, edifact_format_version);
