--- conflicted
+++ resolved
@@ -22,170 +22,91 @@
 DROP VIEW IF EXISTS v_ahb_diff;
 
 CREATE VIEW v_ahb_diff AS
-<<<<<<< HEAD
-WITH version_pairs AS (SELECT DISTINCT old_v.format_version     AS old_format_version,
-                                       old_v.pruefidentifikator AS old_pruefidentifikator,
-                                       new_v.format_version     AS new_format_version,
-                                       new_v.pruefidentifikator AS new_pruefidentifikator
-                       FROM (SELECT DISTINCT format_version, pruefidentifikator FROM v_ahbtabellen) old_v
-                                JOIN (SELECT DISTINCT format_version, pruefidentifikator FROM v_ahbtabellen) new_v
-                                     ON old_v.pruefidentifikator = new_v.pruefidentifikator
-                       WHERE old_v.format_version < new_v.format_version),
-
--- Pre-compute changed_columns once, derive diff_status from it
-     modified_check AS (SELECT TRIM(
-                                       CASE
-                                           WHEN old_tbl.line_ahb_status IS NOT new_tbl.line_ahb_status
-                                               THEN 'line_ahb_status, '
-                                           ELSE '' END ||
-                                       CASE
-                                           WHEN old_tbl.bedingung IS NOT new_tbl.bedingung
-                                               THEN 'bedingung, '
-                                           ELSE '' END ||
-                                       CASE
-                                           WHEN old_tbl.line_name IS NOT new_tbl.line_name
-                                               THEN 'line_name'
-                                           ELSE '' END
-                                   , ', ')                AS changed_columns,
-                               new_tbl.id_path            AS id_path,
-                               new_tbl.sort_path          AS sort_path,
-                               new_tbl.path               AS path,
-                               new_tbl.line_type          AS line_type,
-                               old_tbl.format_version     AS old_format_version,
-                               old_tbl.pruefidentifikator AS old_pruefidentifikator,
-                               old_tbl.segmentgroup_key   AS old_segmentgroup_key,
-                               old_tbl.segment_code       AS old_segment_code,
-                               old_tbl.data_element       AS old_data_element,
-                               old_tbl.qualifier          AS old_qualifier,
-                               old_tbl.line_ahb_status    AS old_line_ahb_status,
-                               old_tbl.line_name          AS old_line_name,
-                               old_tbl.bedingung          AS old_bedingung,
-                               old_tbl.bedingungsfehler   AS old_bedingungsfehler,
-                               new_tbl.format_version     AS new_format_version,
-                               new_tbl.pruefidentifikator AS new_pruefidentifikator,
-                               new_tbl.segmentgroup_key   AS new_segmentgroup_key,
-                               new_tbl.segment_code       AS new_segment_code,
-                               new_tbl.data_element       AS new_data_element,
-                               new_tbl.qualifier          AS new_qualifier,
-                               new_tbl.line_ahb_status    AS new_line_ahb_status,
-                               new_tbl.line_name          AS new_line_name,
-                               new_tbl.bedingung          AS new_bedingung,
-                               new_tbl.bedingungsfehler   AS new_bedingungsfehler
-                        FROM version_pairs vp
-                                 JOIN v_ahbtabellen new_tbl
-                                      ON new_tbl.format_version = vp.new_format_version
-                                          AND new_tbl.pruefidentifikator = vp.new_pruefidentifikator
-                                 JOIN v_ahbtabellen old_tbl
-                                      ON old_tbl.format_version = vp.old_format_version
-                                          AND old_tbl.pruefidentifikator = vp.old_pruefidentifikator
-                                          AND old_tbl.id_path = new_tbl.id_path)
-
--- Modified and unchanged rows
-SELECT CASE WHEN changed_columns != '' THEN 'modified' ELSE 'unchanged' END AS diff_status,
-       NULLIF(changed_columns, '')                                          AS changed_columns,
-       id_path,
-       sort_path,
-       path,
-       line_type,
-       old_format_version,
-       old_pruefidentifikator,
-       old_segmentgroup_key,
-       old_segment_code,
-       old_data_element,
-       old_qualifier,
-       old_line_ahb_status,
-       old_line_name,
-       old_bedingung,
-       old_bedingungsfehler,
-       new_format_version,
-       new_pruefidentifikator,
-       new_segmentgroup_key,
-       new_segment_code,
-       new_data_element,
-       new_qualifier,
-       new_line_ahb_status,
-       new_line_name,
-       new_bedingung,
-       new_bedingungsfehler
-FROM modified_check
-=======
-    -- Generate all version pairs first, then do proper matching within each pair
--- This approach creates the cross-product of version pairs, then finds added/deleted/modified/unchanged
 WITH version_pairs AS (
-    -- All possible pairs of (old_version, old_pruefi) x (new_version, new_pruefi)
     SELECT DISTINCT old_v.format_version     AS old_format_version,
                     old_v.pruefidentifikator AS old_pruefidentifikator,
                     new_v.format_version     AS new_format_version,
                     new_v.pruefidentifikator AS new_pruefidentifikator
     FROM (SELECT DISTINCT format_version, pruefidentifikator FROM v_ahbtabellen) old_v
-             CROSS JOIN (SELECT DISTINCT format_version, pruefidentifikator FROM v_ahbtabellen) new_v
--- ⚠️ from fundamend >=v0.31 on, there's a limitation to use old prüfi = new prüfi and old FV < new FV
-                        ON old_v.pruefidentifikator = new_v.pruefidentifikator
-    WHERE old_v.format_version < new_v.format_version)
--- Modified and unchanged rows (exist in both old and new for the same id_path within the pair)
-SELECT CASE
-           WHEN IFNULL(old_tbl.line_ahb_status, '') != IFNULL(new_tbl.line_ahb_status, '')
-               OR IFNULL(old_tbl.bedingung, '') != IFNULL(new_tbl.bedingung, '')
-               OR IFNULL(old_tbl.line_name, '') != IFNULL(new_tbl.line_name, '')
-               THEN 'modified'
-           ELSE 'unchanged'
-           END                    AS diff_status,
-       CASE
-           WHEN IFNULL(old_tbl.line_ahb_status, '') != IFNULL(new_tbl.line_ahb_status, '')
-               OR IFNULL(old_tbl.bedingung, '') != IFNULL(new_tbl.bedingung, '')
-               OR IFNULL(old_tbl.line_name, '') != IFNULL(new_tbl.line_name, '')
-               THEN
-               TRIM(
-                       CASE
-                           WHEN IFNULL(old_tbl.line_ahb_status, '') != IFNULL(new_tbl.line_ahb_status, '')
-                               THEN 'line_ahb_status, '
-                           ELSE '' END ||
-                       CASE
-                           WHEN IFNULL(old_tbl.bedingung, '') != IFNULL(new_tbl.bedingung, '')
-                               THEN 'bedingung, '
-                           ELSE '' END ||
-                       CASE
-                           WHEN IFNULL(old_tbl.line_name, '') != IFNULL(new_tbl.line_name, '')
-                               THEN 'line_name'
-                           ELSE '' END
-                   , ', ')
-           ELSE NULL
-           END                    AS changed_columns,
-       new_tbl.id_path            AS id_path,
-       new_tbl.sort_path          AS sort_path,
-       new_tbl.path               AS path,
-       new_tbl.line_type          AS line_type,
-       -- Old version columns
-       old_tbl.format_version     AS old_format_version,
-       old_tbl.pruefidentifikator AS old_pruefidentifikator,
-       old_tbl.segmentgroup_key   AS old_segmentgroup_key,
-       old_tbl.segment_code       AS old_segment_code,
-       old_tbl.data_element       AS old_data_element,
-       old_tbl.qualifier          AS old_qualifier,
-       old_tbl.line_ahb_status    AS old_line_ahb_status,
-       old_tbl.line_name          AS old_line_name,
-       old_tbl.bedingung          AS old_bedingung,
-       old_tbl.bedingungsfehler   AS old_bedingungsfehler,
-       -- New version columns
-       new_tbl.format_version     AS new_format_version,
-       new_tbl.pruefidentifikator AS new_pruefidentifikator,
-       new_tbl.segmentgroup_key   AS new_segmentgroup_key,
-       new_tbl.segment_code       AS new_segment_code,
-       new_tbl.data_element       AS new_data_element,
-       new_tbl.qualifier          AS new_qualifier,
-       new_tbl.line_ahb_status    AS new_line_ahb_status,
-       new_tbl.line_name          AS new_line_name,
-       new_tbl.bedingung          AS new_bedingung,
-       new_tbl.bedingungsfehler   AS new_bedingungsfehler
-FROM version_pairs vp
-         JOIN v_ahbtabellen new_tbl
-              ON new_tbl.format_version = vp.new_format_version
-                  AND new_tbl.pruefidentifikator = vp.new_pruefidentifikator
-         JOIN v_ahbtabellen old_tbl
-              ON old_tbl.format_version = vp.old_format_version
-                  AND old_tbl.pruefidentifikator = vp.old_pruefidentifikator
-                  AND old_tbl.id_path = new_tbl.id_path
->>>>>>> 489086c1
+             JOIN (SELECT DISTINCT format_version, pruefidentifikator FROM v_ahbtabellen) new_v
+                  ON old_v.pruefidentifikator = new_v.pruefidentifikator
+    WHERE old_v.format_version < new_v.format_version
+),
+
+-- Pre-compute changed_columns once, derive diff_status from it
+modified_check AS (
+    SELECT
+        TRIM(
+            CASE WHEN old_tbl.line_ahb_status IS NOT new_tbl.line_ahb_status
+                 THEN 'line_ahb_status, ' ELSE '' END ||
+            CASE WHEN old_tbl.bedingung IS NOT new_tbl.bedingung
+                 THEN 'bedingung, ' ELSE '' END ||
+            CASE WHEN old_tbl.line_name IS NOT new_tbl.line_name
+                 THEN 'line_name' ELSE '' END
+        , ', ') AS changed_columns,
+        new_tbl.id_path            AS id_path,
+        new_tbl.sort_path          AS sort_path,
+        new_tbl.path               AS path,
+        new_tbl.line_type          AS line_type,
+        old_tbl.format_version     AS old_format_version,
+        old_tbl.pruefidentifikator AS old_pruefidentifikator,
+        old_tbl.segmentgroup_key   AS old_segmentgroup_key,
+        old_tbl.segment_code       AS old_segment_code,
+        old_tbl.data_element       AS old_data_element,
+        old_tbl.qualifier          AS old_qualifier,
+        old_tbl.line_ahb_status    AS old_line_ahb_status,
+        old_tbl.line_name          AS old_line_name,
+        old_tbl.bedingung          AS old_bedingung,
+        old_tbl.bedingungsfehler   AS old_bedingungsfehler,
+        new_tbl.format_version     AS new_format_version,
+        new_tbl.pruefidentifikator AS new_pruefidentifikator,
+        new_tbl.segmentgroup_key   AS new_segmentgroup_key,
+        new_tbl.segment_code       AS new_segment_code,
+        new_tbl.data_element       AS new_data_element,
+        new_tbl.qualifier          AS new_qualifier,
+        new_tbl.line_ahb_status    AS new_line_ahb_status,
+        new_tbl.line_name          AS new_line_name,
+        new_tbl.bedingung          AS new_bedingung,
+        new_tbl.bedingungsfehler   AS new_bedingungsfehler
+    FROM version_pairs vp
+             JOIN v_ahbtabellen new_tbl
+                  ON new_tbl.format_version = vp.new_format_version
+                      AND new_tbl.pruefidentifikator = vp.new_pruefidentifikator
+             JOIN v_ahbtabellen old_tbl
+                  ON old_tbl.format_version = vp.old_format_version
+                      AND old_tbl.pruefidentifikator = vp.old_pruefidentifikator
+                      AND old_tbl.id_path = new_tbl.id_path
+)
+
+-- Modified and unchanged rows
+SELECT
+    CASE WHEN changed_columns != '' THEN 'modified' ELSE 'unchanged' END AS diff_status,
+    NULLIF(changed_columns, '') AS changed_columns,
+    id_path,
+    sort_path,
+    path,
+    line_type,
+    old_format_version,
+    old_pruefidentifikator,
+    old_segmentgroup_key,
+    old_segment_code,
+    old_data_element,
+    old_qualifier,
+    old_line_ahb_status,
+    old_line_name,
+    old_bedingung,
+    old_bedingungsfehler,
+    new_format_version,
+    new_pruefidentifikator,
+    new_segmentgroup_key,
+    new_segment_code,
+    new_data_element,
+    new_qualifier,
+    new_line_ahb_status,
+    new_line_name,
+    new_bedingung,
+    new_bedingungsfehler
+FROM modified_check
 
 UNION ALL
 
@@ -196,10 +117,6 @@
        new_tbl.sort_path,
        new_tbl.path,
        new_tbl.line_type,
-<<<<<<< HEAD
-=======
-       -- Old version columns (NULL for added rows)
->>>>>>> 489086c1
        vp.old_format_version      AS old_format_version,
        vp.old_pruefidentifikator  AS old_pruefidentifikator,
        NULL                       AS old_segmentgroup_key,
@@ -210,10 +127,6 @@
        NULL                       AS old_line_name,
        NULL                       AS old_bedingung,
        NULL                       AS old_bedingungsfehler,
-<<<<<<< HEAD
-=======
-       -- New version columns
->>>>>>> 489086c1
        new_tbl.format_version     AS new_format_version,
        new_tbl.pruefidentifikator AS new_pruefidentifikator,
        new_tbl.segmentgroup_key   AS new_segmentgroup_key,
@@ -243,10 +156,6 @@
        old_tbl.sort_path,
        old_tbl.path,
        old_tbl.line_type,
-<<<<<<< HEAD
-=======
-       -- Old version columns
->>>>>>> 489086c1
        old_tbl.format_version     AS old_format_version,
        old_tbl.pruefidentifikator AS old_pruefidentifikator,
        old_tbl.segmentgroup_key   AS old_segmentgroup_key,
@@ -257,10 +166,6 @@
        old_tbl.line_name          AS old_line_name,
        old_tbl.bedingung          AS old_bedingung,
        old_tbl.bedingungsfehler   AS old_bedingungsfehler,
-<<<<<<< HEAD
-=======
-       -- New version columns (NULL for deleted rows, except version/pruefi for filtering)
->>>>>>> 489086c1
        vp.new_format_version      AS new_format_version,
        vp.new_pruefidentifikator  AS new_pruefidentifikator,
        NULL                       AS new_segmentgroup_key,
