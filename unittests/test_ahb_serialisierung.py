--- conflicted
+++ resolved
@@ -3,11 +3,8 @@
 
 import pytest
 
-<<<<<<< HEAD
 from fundamend.models.anwendungshandbuch import Segment as AhbSegment
-=======
 from fundamend.models.messageimplementationguide import Segment as MigSegment
->>>>>>> 2f174352
 from fundamend.reader import AhbReader, MigReader
 
 from .conftest import is_private_submodule_checked_out
@@ -65,8 +62,8 @@
         _ = reader.read()  # must not crash
 
 
-<<<<<<< HEAD
-def test_uebertragungsdatei_level_flag_is_set() -> None:
+
+def test_uebertragungsdatei_level_flag_is_set_ahb() -> None:
     if not is_private_submodule_checked_out():
         pytest.skip("Skipping test because of missing private submodule")
     reader = AhbReader(data_path / "FV2504" / "MSCONS_AHB_3_1f_Fehlerkorrektur_20250320.xml")
@@ -79,8 +76,8 @@
     assert unb_segment.is_on_uebertragungsdatei_level
     assert unz_segment.is_on_uebertragungsdatei_level
     assert not unh_segment.is_on_uebertragungsdatei_level
-=======
-def test_uebertragungsdatei_flag_is_set() -> None:
+
+def test_uebertragungsdatei_flag_is_set_mig() -> None:
     if not is_private_submodule_checked_out():
         pytest.skip("Skipping test because of missing private submodule")
     mig_file_path = data_path / "FV2504" / "UTILMD_MIG_Strom_S2_1_Fehlerkorrektur_20250320.xml"
@@ -101,5 +98,4 @@
     reader = MigReader(mig_file_path)
     mig = reader.read()
     unh_segment = [s for s in mig.elements if isinstance(s, MigSegment) and s.id == "UNH"][0]
-    assert unh_segment.is_on_uebertragungsdatei_level is False
->>>>>>> 2f174352
+    assert unh_segment.is_on_uebertragungsdatei_level is False